use std::collections::HashMap;

pub use crate::*;

pub mod bottom_up;
<<<<<<< HEAD
pub mod bottom_up_recursive;
=======
pub mod faster_bottom_up;
pub mod global_greedy_dag;
>>>>>>> c9239c2c
pub mod greedy_dag;
pub mod greedy_dag_1;

#[cfg(feature = "ilp-cbc")]
pub mod ilp_cbc;

pub trait Extractor: Sync {
    fn extract(&self, egraph: &EGraph, roots: &[ClassId]) -> ExtractionResult;

    fn boxed(self) -> Box<dyn Extractor>
    where
        Self: Sized + 'static,
    {
        Box::new(self)
    }
}

#[derive(Default, Clone)]
pub struct ExtractionResult {
    pub choices: IndexMap<ClassId, NodeId>,
}

#[derive(Clone, Copy)]
enum Status {
    Doing,
    Done,
}

impl ExtractionResult {
    pub fn choose(&mut self, class_id: ClassId, node_id: NodeId) {
        self.choices.insert(class_id, node_id);
    }

    pub fn find_cycles(&self, egraph: &EGraph, roots: &[ClassId]) -> Vec<ClassId> {
        // let mut status = vec![Status::Todo; egraph.classes().len()];
        let mut status = IndexMap::<ClassId, Status>::default();
        let mut cycles = vec![];
        for root in roots {
            // let root_index = egraph.classes().get_index_of(root).unwrap();
            self.cycle_dfs(egraph, root, &mut status, &mut cycles)
        }
        cycles
    }

    fn cycle_dfs(
        &self,
        egraph: &EGraph,
        class_id: &ClassId,
        status: &mut IndexMap<ClassId, Status>,
        cycles: &mut Vec<ClassId>,
    ) {
        match status.get(class_id).cloned() {
            Some(Status::Done) => (),
            Some(Status::Doing) => cycles.push(class_id.clone()),
            None => {
                status.insert(class_id.clone(), Status::Doing);
                let node_id = &self.choices[class_id];
                let node = &egraph[node_id];
                for child in &node.children {
                    let child_cid = egraph.nid_to_cid(child);
                    self.cycle_dfs(egraph, child_cid, status, cycles)
                }
                status.insert(class_id.clone(), Status::Done);
            }
        }
    }

    pub fn tree_cost(&self, egraph: &EGraph, roots: &[ClassId]) -> Cost {
        let node_roots = roots
            .iter()
            .map(|cid| self.choices[cid].clone())
            .collect::<Vec<NodeId>>();
        self.tree_cost_rec(egraph, &node_roots, &mut HashMap::new())
    }

    fn tree_cost_rec(
        &self,
        egraph: &EGraph,
        roots: &[NodeId],
        memo: &mut HashMap<NodeId, Cost>,
    ) -> Cost {
        let mut cost = Cost::default();
        for root in roots {
            if let Some(c) = memo.get(root) {
                cost += *c;
                continue;
            }
            let class = egraph.nid_to_cid(root);
            let node = &egraph[&self.choices[class]];
            let inner = node.cost + self.tree_cost_rec(egraph, &node.children, memo);
            memo.insert(root.clone(), inner);
            cost += inner;
        }
        cost
    }

    // this will loop if there are cycles
    pub fn dag_cost(&self, egraph: &EGraph, roots: &[ClassId]) -> Cost {
        let mut costs: IndexMap<ClassId, Cost> = IndexMap::new();
        let mut todo: Vec<ClassId> = roots.to_vec();
        while let Some(cid) = todo.pop() {
            let node_id = &self.choices[&cid];
            let node = &egraph[node_id];
            if costs.insert(cid.clone(), node.cost).is_some() {
                continue;
            }
            for child in &node.children {
                todo.push(egraph.nid_to_cid(child).clone());
            }
        }
        costs.values().sum()
    }

    pub fn node_sum_cost(
        &self,
        egraph: &EGraph,
        node: &Node,
        costs: &IndexMap<ClassId, Cost>,
    ) -> Cost {
        node.cost
            + node
                .children
                .iter()
                .map(|n| {
                    let cid = egraph.nid_to_cid(n);
                    costs.get(cid).unwrap_or(&INFINITY)
                })
                .sum::<Cost>()
    }
}<|MERGE_RESOLUTION|>--- conflicted
+++ resolved
@@ -3,12 +3,9 @@
 pub use crate::*;
 
 pub mod bottom_up;
-<<<<<<< HEAD
 pub mod bottom_up_recursive;
-=======
 pub mod faster_bottom_up;
 pub mod global_greedy_dag;
->>>>>>> c9239c2c
 pub mod greedy_dag;
 pub mod greedy_dag_1;
 
